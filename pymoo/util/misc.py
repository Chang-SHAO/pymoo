--- conflicted
+++ resolved
@@ -1,11 +1,11 @@
 import numpy as np
 from numpy.linalg import LinAlgError
+
 from pymoo.rand import random
 
 
 def denormalize(x, x_min, x_max):
     return x * (x_max - x_min) + x_min
-
 
 def normalize(x, x_min=None, x_max=None, return_bounds=False):
     if x_min is None:
@@ -79,11 +79,7 @@
     try:
         b = np.ones(n_obj)
         A = np.linalg.solve(S, b)
-<<<<<<< HEAD
         # A[A==0] = 0.000001
-=======
-        A[A == 0] = 0.000001
->>>>>>> 5d8caf82
         A = 1 / A
         A = A.T
     except LinAlgError:
@@ -153,7 +149,6 @@
     return min_asf, extreme_points
 
 
-
 def standardize(x, return_bounds=False):
     mean = np.mean(x, axis=0)
     std = np.std(x, axis=0)
@@ -169,7 +164,6 @@
 
 def destandardize(x, mean, std):
     return (x * std) + mean
-
 
 # returns only the unique rows from a given matrix X
 def unique_rows(X):
@@ -202,4 +196,4 @@
     for i in range(n):
         perms.append(random.perm(size=l))
     P = np.concatenate(perms)
-    return P+    return P
